--- conflicted
+++ resolved
@@ -1,11 +1,11 @@
-<<<<<<< HEAD
-export { default as PGSchemaExtractor } from './pg.extractor';
-export { default as SnowflakeExtractor } from './snowflake.extractor';
-export { default as BigQueryExtractor } from './bigquery.extractor';
-=======
 import DatabricksExtractor from './databrics.extractor';
 import PGSchemaExtractor from './pg.extractor';
 import SnowflakeExtractor from './snowflake.extractor';
+import BigQueryExtractor from './bigquery.extractor';
 
-export { PGSchemaExtractor, SnowflakeExtractor, DatabricksExtractor };
->>>>>>> 8788c2f4
+export {
+  PGSchemaExtractor,
+  SnowflakeExtractor,
+  DatabricksExtractor,
+  BigQueryExtractor,
+};