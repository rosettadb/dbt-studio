/* eslint-disable prefer-promise-reject-errors, consistent-return */
import pg from 'pg';
import snowflake from 'snowflake-sdk';
import { BigQuery } from '@google-cloud/bigquery';
import {
  PostgresConnection,
  QueryResponseType,
  SnowflakeConnection,
<<<<<<< HEAD
  BigQueryConnection,
  BigQueryTestResponse,
=======
  DatabricksConnection,
>>>>>>> 8788c2f4
} from '../../types/backend';
import { SNOWFLAKE_TYPE_MAP } from './constants';
import { DBSQLClient } from '@databricks/sql';

const OAUTH_REDIRECT_PORT = 1212;
const OAUTH_REDIRECT_HOST = 'localhost';
const OAUTH_REDIRECT_URL = `http://${OAUTH_REDIRECT_HOST}:${OAUTH_REDIRECT_PORT}`;

export async function testPostgresConnection(
  config: PostgresConnection,
): Promise<boolean> {
  const client = new pg.Client({
    host: config.host,
    port: config.port,
    user: config.username,
    password: config.password,
    database: config.database,
    connectionTimeoutMillis: 5000,
  });

  await client.connect();
  const result = await client.query('SELECT 1 as connection_test');
  await client.end();
  return result.rows[0]?.connection_test === 1;
}

export const executePostgresQuery = async (
  config: PostgresConnection,
  query: string,
): Promise<QueryResponseType> => {
  const client = new pg.Client({
    host: config.host,
    port: config.port,
    user: config.username,
    password: config.password,
    database: config.database,
    connectionTimeoutMillis: 5000,
  });

  try {
    await client.connect();
    const result = await client.query(query);
    return {
      success: true,
      data: result.rows,
      fields: result.fields.map((f) => ({ name: f.name, type: f.dataTypeID })),
    };
  } catch (err: any) {
    return { success: false, error: err?.message };
  } finally {
    await client.end();
  }
};

const createSnowflakeConnection = (config: SnowflakeConnection) => {
  return snowflake.createConnection({
    account: config.account.split('.')[0],
    username: config.username,
    password: config.password,
    warehouse: config.warehouse,
    database: config.database,
    schema: config.schema,
    role: config.role,
  });
};

export async function testSnowflakeConnection(
  config: SnowflakeConnection,
): Promise<boolean> {
  const connection = createSnowflakeConnection(config);

  const connectPromise = () =>
    new Promise<void>((resolve, reject) => {
      connection.connect((err) => {
        if (err) {
          return reject(err);
        }
        resolve();
      });
    });

  const executePromise = (sql: string) =>
    new Promise<any[]>((resolve, reject) => {
      connection.execute({
        sqlText: sql,
        complete: (err, _stmt, rows) => {
          if (err) {
            return reject(err);
          }
          resolve(rows || []);
        },
      });
    });

  try {
    await connectPromise();
    const rows = await executePromise('SELECT 1 AS connection_test');
    return rows[0]?.CONNECTION_TEST === 1;
  } catch (error) {
    console.log(error);
    return false;
  } finally {
    connection.destroy(() => {});
  }
}

export const executeSnowflakeQuery = async (
  config: SnowflakeConnection,
  query: string,
): Promise<QueryResponseType> => {
  const connection = createSnowflakeConnection(config);

  return new Promise((resolve) => {
    connection.connect((err) => {
      if (err) {
        return resolve({ success: false, error: err.message });
      }

      connection.execute({
        sqlText: query,
        complete: (error, stmt, rows) => {
          connection.destroy(() => {});
          if (error) {
            return resolve({ success: false, error: error.message });
          }

          const fields =
            stmt?.getColumns().map((col) => ({
              name: col.getName(),
              type: SNOWFLAKE_TYPE_MAP[col.getType().toUpperCase()] || 0,
            })) || [];

          resolve({
            success: true,
            data: rows,
            fields,
          });
        },
      });
    });
  });
};

<<<<<<< HEAD
export async function testBigQueryConnection(
  config: BigQueryConnection,
): Promise<BigQueryTestResponse> {
  if (config.method !== 'service-account' || !config.keyfile) {
    throw new Error('Only service account authentication is supported');
  }

  const bigqueryConfig: any = {
    projectId: config.project,
  };

  try {
    const credentials = JSON.parse(config.keyfile);
    bigqueryConfig.credentials = credentials;
  } catch (err) {
    console.error('Invalid service account key JSON:', err);
    throw new Error('Invalid service account key JSON format');
  }

  if (config.location) {
    bigqueryConfig.location = config.location;
  }

  console.log('Creating BigQuery client with service account authentication');
  const client = new BigQuery(bigqueryConfig);

  try {
    // Test connection by running a simple query
    console.log('Testing BigQuery connection...');
    await client.query('SELECT 1');
    console.log('BigQuery connection test successful');
    return {
      success: true,
      accessToken: '',
      refreshToken: '',
    };
  } catch (err: any) {
    console.error('BigQuery connection test failed:', err);
    if (err.code === 403) {
      throw new Error(
        'Permission denied. Please check your credentials and project access.',
      );
    } else if (err.code === 404) {
      throw new Error('Project not found. Please verify your Project ID.');
    } else if (err.code === 401) {
      throw new Error(
        'Authentication failed. Please check your service account key.',
      );
    }
    throw err;
  }
}

export const executeBigQueryQuery = async (
  config: BigQueryConnection,
  query: string,
): Promise<QueryResponseType> => {
  if (config.method !== 'service-account' || !config.keyfile) {
    return {
      success: false,
      error: 'Only service account authentication is supported',
    };
  }

  const bigqueryConfig: any = {
    projectId: config.project,
  };

  try {
    const credentials = JSON.parse(config.keyfile);
    bigqueryConfig.credentials = credentials;
  } catch (err) {
    return {
      success: false,
      error: 'Invalid service account key JSON format',
    };
  }

  if (config.location) {
    bigqueryConfig.location = config.location;
  }

  console.log(
    'Creating BigQuery client for query with service account authentication',
  );
  const client = new BigQuery(bigqueryConfig);

  try {
    const options: any = {
      query,
      location: config.location,
    };

    if (config.priority === 'batch') {
      options.priority = 'BATCH';
    }

    const [rows] = await client.query(options);
    const fields =
      rows.length > 0
        ? Object.keys(rows[0]).map((name) => ({
            name,
            type: typeof rows[0][name] === 'number' ? 1 : 0,
=======
export async function testDatabricksConnection(
  config: DatabricksConnection,
): Promise<boolean> {
  const client = new DBSQLClient();

  try {
    const connection = await client.connect({
      token: config.token, // Use token instead of password
      host: config.host,
      path: config.httpPath,
    });

    const session = await connection.openSession();
    const queryOperation = await session.executeStatement(
      'SELECT 1 as connection_test',
      {
        runAsync: true,
      },
    );

    const result = await queryOperation.fetchAll();
    await queryOperation.close();
    await session.close();
    await client.close();

    return result.length > 0 && (result[0] as any)?.connection_test === 1;
  } catch (error) {
    console.log('Databricks connection test failed:', error);
    return false;
  }
}

export const executeDatabricksQuery = async (
  config: DatabricksConnection,
  query: string,
): Promise<QueryResponseType> => {
  const client = new DBSQLClient();

  try {
    const connection = await client.connect({
      token: config.token, // Use token instead of password
      host: config.host,
      path: config.httpPath,
    });

    const session = await connection.openSession();
    const queryOperation = await session.executeStatement(query, {
      runAsync: true,
    });

    const result = await queryOperation.fetchAll();
    await queryOperation.close();
    await session.close();
    await client.close();

    // For now, we'll return basic field info since Databricks doesn't provide detailed type info easily
    const fields =
      result.length > 0
        ? Object.keys(result[0] as object).map((name, index) => ({
            name,
            type: index,
>>>>>>> 8788c2f4
          }))
        : [];

    return {
      success: true,
<<<<<<< HEAD
      data: rows,
      fields,
    };
  } catch (err: any) {
    let errorMessage = err.message;

    if (err.code === 403) {
      errorMessage =
        'Permission denied. Please check your credentials and project access.';
    } else if (err.code === 404) {
      errorMessage =
        'Project or dataset not found. Please verify your Project ID and dataset.';
    } else if (err.code === 401) {
      errorMessage =
        'Authentication failed. Please check your service account key.';
    }

    console.error('BigQuery query execution failed:', err);
    return {
      success: false,
      error: errorMessage,
    };
=======
      data: result as any[], // Cast to any[] to match expected type
      fields,
    };
  } catch (error: any) {
    return { success: false, error: error?.message };
>>>>>>> 8788c2f4
  }
};<|MERGE_RESOLUTION|>--- conflicted
+++ resolved
@@ -6,19 +6,12 @@
   PostgresConnection,
   QueryResponseType,
   SnowflakeConnection,
-<<<<<<< HEAD
+  DatabricksConnection,
   BigQueryConnection,
   BigQueryTestResponse,
-=======
-  DatabricksConnection,
->>>>>>> 8788c2f4
 } from '../../types/backend';
 import { SNOWFLAKE_TYPE_MAP } from './constants';
 import { DBSQLClient } from '@databricks/sql';
-
-const OAUTH_REDIRECT_PORT = 1212;
-const OAUTH_REDIRECT_HOST = 'localhost';
-const OAUTH_REDIRECT_URL = `http://${OAUTH_REDIRECT_HOST}:${OAUTH_REDIRECT_PORT}`;
 
 export async function testPostgresConnection(
   config: PostgresConnection,
@@ -155,7 +148,80 @@
   });
 };
 
-<<<<<<< HEAD
+export async function testDatabricksConnection(
+  config: DatabricksConnection,
+): Promise<boolean> {
+  const client = new DBSQLClient();
+
+  try {
+    const connection = await client.connect({
+      token: config.token, // Use token instead of password
+      host: config.host,
+      path: config.httpPath,
+    });
+
+    const session = await connection.openSession();
+    const queryOperation = await session.executeStatement(
+      'SELECT 1 as connection_test',
+      {
+        runAsync: true,
+      },
+    );
+
+    const result = await queryOperation.fetchAll();
+    await queryOperation.close();
+    await session.close();
+    await client.close();
+
+    return result.length > 0 && (result[0] as any)?.connection_test === 1;
+  } catch (error) {
+    console.log('Databricks connection test failed:', error);
+    return false;
+  }
+}
+
+export const executeDatabricksQuery = async (
+  config: DatabricksConnection,
+  query: string,
+): Promise<QueryResponseType> => {
+  const client = new DBSQLClient();
+
+  try {
+    const connection = await client.connect({
+      token: config.token, // Use token instead of password
+      host: config.host,
+      path: config.httpPath,
+    });
+
+    const session = await connection.openSession();
+    const queryOperation = await session.executeStatement(query, {
+      runAsync: true,
+    });
+
+    const result = await queryOperation.fetchAll();
+    await queryOperation.close();
+    await session.close();
+    await client.close();
+
+    // For now, we'll return basic field info since Databricks doesn't provide detailed type info easily
+    const fields =
+      result.length > 0
+        ? Object.keys(result[0] as object).map((name, index) => ({
+            name,
+            type: index,
+          }))
+        : [];
+
+    return {
+      success: true,
+      data: result as any[], // Cast to any[] to match expected type
+      fields,
+    };
+  } catch (error: any) {
+    return { success: false, error: error?.message };
+  }
+};
+
 export async function testBigQueryConnection(
   config: BigQueryConnection,
 ): Promise<BigQueryTestResponse> {
@@ -259,75 +325,11 @@
         ? Object.keys(rows[0]).map((name) => ({
             name,
             type: typeof rows[0][name] === 'number' ? 1 : 0,
-=======
-export async function testDatabricksConnection(
-  config: DatabricksConnection,
-): Promise<boolean> {
-  const client = new DBSQLClient();
-
-  try {
-    const connection = await client.connect({
-      token: config.token, // Use token instead of password
-      host: config.host,
-      path: config.httpPath,
-    });
-
-    const session = await connection.openSession();
-    const queryOperation = await session.executeStatement(
-      'SELECT 1 as connection_test',
-      {
-        runAsync: true,
-      },
-    );
-
-    const result = await queryOperation.fetchAll();
-    await queryOperation.close();
-    await session.close();
-    await client.close();
-
-    return result.length > 0 && (result[0] as any)?.connection_test === 1;
-  } catch (error) {
-    console.log('Databricks connection test failed:', error);
-    return false;
-  }
-}
-
-export const executeDatabricksQuery = async (
-  config: DatabricksConnection,
-  query: string,
-): Promise<QueryResponseType> => {
-  const client = new DBSQLClient();
-
-  try {
-    const connection = await client.connect({
-      token: config.token, // Use token instead of password
-      host: config.host,
-      path: config.httpPath,
-    });
-
-    const session = await connection.openSession();
-    const queryOperation = await session.executeStatement(query, {
-      runAsync: true,
-    });
-
-    const result = await queryOperation.fetchAll();
-    await queryOperation.close();
-    await session.close();
-    await client.close();
-
-    // For now, we'll return basic field info since Databricks doesn't provide detailed type info easily
-    const fields =
-      result.length > 0
-        ? Object.keys(result[0] as object).map((name, index) => ({
-            name,
-            type: index,
->>>>>>> 8788c2f4
           }))
         : [];
 
     return {
       success: true,
-<<<<<<< HEAD
       data: rows,
       fields,
     };
@@ -350,12 +352,5 @@
       success: false,
       error: errorMessage,
     };
-=======
-      data: result as any[], // Cast to any[] to match expected type
-      fields,
-    };
-  } catch (error: any) {
-    return { success: false, error: error?.message };
->>>>>>> 8788c2f4
   }
 };