--- conflicted
+++ resolved
@@ -28,7 +28,6 @@
   useGitIsInitialized,
   useGitPull,
   useGitPush,
-  useSelectProject,
 } from '../../controllers';
 import { AddGitRemoteModal, GitCommitModal, NewBranchModal } from '../modals';
 import { SimpleDropdownMenu } from '../simpleDropdown';
@@ -51,14 +50,11 @@
   const { data: projects = [] } = useGetProjects();
   const { data: isInitialized } = useGitIsInitialized(project?.path ?? '');
   const { data: remotes = [] } = useGetRemotes(project?.path ?? '');
-  const { mutate: selectProject } = useSelectProject();
   const { data: branches = [], refetch: updateBranches } = useGetBranches(
     project?.path ?? '',
   );
 
-  // Conditional logic for project state
   const isProjectSelected = Boolean(project?.id);
-  const isProjectFullyConfigured = Boolean(project?.id && project?.dbtConnection);
 
   const { mutate: push } = useGitPush({
     onSuccess: (data) => {
@@ -128,34 +124,12 @@
             disabled={!isProjectSelected}
             sx={{
               opacity: isProjectSelected ? 1 : 0.5,
-              cursor: isProjectSelected ? 'pointer' : 'not-allowed'
+              cursor: isProjectSelected ? 'pointer' : 'not-allowed',
             }}
           >
             <MenuIcon />
           </IconButton>
           <Logo src={logo} alt="Rosetta Logo" onClick={handleLogoClick} />
-<<<<<<< HEAD
-          <SimpleDropdownMenu
-            items={[
-              ...projects.map((p) => ({
-                value: String(p.id),
-                label: (
-                  <BranchDropdownToggle>
-                    <LetterAvatar name={p?.name ?? ''} size={18} />
-                    {p?.name}
-                  </BranchDropdownToggle>
-                ),
-              })),
-              { value: 'new', label: 'New Project' },
-            ]}
-            onSelect={async (value) => {
-              if (value === 'new') {
-                navigate('/app/select-project');
-              } else {
-                selectProject({
-                  projectId: value,
-                });
-=======
           {isProjectSelected && (
             <SimpleDropdownMenu
               items={[
@@ -176,7 +150,10 @@
                   navigate('/app/select-project');
                 } else {
                   await projectsServices.selectProject({ projectId: value });
-                  if (location.pathname === '/app' || location.pathname === '/app/') {
+                  if (
+                    location.pathname === '/app' ||
+                    location.pathname === '/app/'
+                  ) {
                     navigate('/app/settings/general');
                     setTimeout(() => navigate('/app'), 0);
                   } else {
@@ -191,7 +168,6 @@
                   {project?.name}
                   <ArrowDownward style={{ fontSize: 10 }} />
                 </BranchDropdownToggle>
->>>>>>> e42cb1c5
               }
             />
           )}
