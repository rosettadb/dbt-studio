import React from 'react';
import { Navigate, useNavigate } from 'react-router-dom';
import { AutoAwesome, Cable } from '@mui/icons-material';
import { IconButton, Tooltip } from '@mui/material';
import { toast } from 'react-toastify';
import yaml from 'js-yaml';
import {
  BusinessQueryModal,
  Editor,
  FileTreeViewer,
  GenerateAiQueriesModal,
  Loader,
  TerminalLayout,
  SplitButton,
  Icon,
} from '../../components';
import {
  useGetFileStatuses,
  useGetProjectFiles,
  useGetSelectedProject,
  useGetSettings,
} from '../../controllers';
import { projectsServices } from '../../services';
import {
  ButtonsContainer,
  Container,
  Content,
  EditorContainer,
  FileTreeContainer,
  Header,
  NoFileSelected,
  SelectedFile,
} from './styles';
import { useRosettaDBT, useDbt } from '../../hooks';
import { GenerateDashboardResponseType } from '../../../types/backend';
import { AI_PROMPTS } from '../../config/constants';
import { utils } from '../../helpers';
import { AppLayout } from '../../layouts';
import { icons } from '../../../../assets';

const ProjectDetails: React.FC = () => {
  const navigate = useNavigate();
  const { data: project, isLoading } = useGetSelectedProject();
  const { data: settings } = useGetSettings();
  const [queryData, setQueryData] = React.useState<
    GenerateDashboardResponseType[]
  >([]);
  const [isQueryOpen, setIsQueryOpen] = React.useState(false);
  const [isLoadingQuery, setIsLoadingQuery] = React.useState(false);
<<<<<<< HEAD
=======
  const [selectedFilePath, setSelectedFilePath] = React.useState<string>();
  const [fileContent, setFileContent] = React.useState<string>();
  const [businessQueryModal, setBusinessQueryModal] = React.useState(false);
>>>>>>> e42cb1c5

  const {
    data: directories,
    isLoading: isLoadingDirectories,
    refetch: fetchDirectories,
<<<<<<< HEAD
  } = useGetProjectFiles(project!);

  const { fn: rosettaDbt, isRunning: isRunningRosettaDbt } = useRosettaDBT(
    async () => {
      await projectsServices.postRosettaDBTCopy(project!);
      await fetchDirectories();
=======
  } = useGetProjectFiles(project as Project, { enabled: !!project?.id });

  const { fn: rosettaDbt, isRunning: isRunningRosettaDbt } = useRosettaDBT(
    async () => {
      if (project) {
        await projectsServices.postRosettaDBTCopy(project);
        await fetchDirectories();
      }
>>>>>>> e42cb1c5
    },
  );

  const {
    run: dbtRun,
    test: dbtTest,
    compile: dbtCompile,
    debug: dbtDebug,
    docsGenerate: dbtDocsGenerate,
    docsServe: dbtDocsServe,
    isRunning: isRunningDbt,
  } = useDbt(async () => {
    await fetchDirectories();
  });

  const { data: statuses = [], refetch: updateStatuses } = useGetFileStatuses(
<<<<<<< HEAD
    project!.path,
    { enabled: !!project!.path },
=======
    project?.path ?? '',
    { enabled: !!project?.path }
>>>>>>> e42cb1c5
  );

  React.useEffect(() => {
    const fetchData = async () => {
      if (project && project.path) {
        await fetchDirectories();
      }
    };
    fetchData();
  }, [project]);

  const isDbtConfigured = React.useMemo(() => {
    return settings?.dbtPath && settings.dbtPath.trim() !== '';
  }, [settings?.dbtPath]);

  const enhanceModel = async () => {
    if (!settings?.openAIApiKey || settings.openAIApiKey === '') {
      toast.error('Open AI API Key not provided');
      return;
    }

    if (!selectedFilePath) {
      toast.error('No file selected');
      return;
    }

    setIsLoadingQuery(true);

    try {
      const response = await projectsServices.enhanceModelQuery(
        utils.format(
          AI_PROMPTS.ENHANCE_ENHANCED_MODEL,
          String(project?.dbtConnection?.type),
          String(fileContent),
        ),
      );
      await projectsServices.saveFileContent({
        path: selectedFilePath,
        content: response.content,
      });
      setFileContent(response.content);
      toast.success('Model enhanced successfully');
    } catch (error: any) {
      if (
        typeof error?.message === 'string' &&
        (error.message.includes('429') || error.message.includes('quota'))
      ) {
        toast.error(
          'OpenAI API quota exceeded. Please check your billing details.',
        );
      } else {
        toast.error(
          `Error enhancing model: ${error?.message || 'Unknown error'}`,
        );
      }
    } finally {
      setIsLoadingQuery(false);
    }
  };

  const enhanceStagingModel = async () => {
    if (!settings?.openAIApiKey || settings.openAIApiKey === '') {
      toast.error('Open AI API Key not provided');
      return;
    }

    if (!selectedFilePath) {
      toast.error('No file selected');
      return;
    }

    if (!project) {
      toast.error('Project not found');
      return;
    }

    setIsLoadingQuery(true);

    try {
      const fileName = utils.getFileName(selectedFilePath, false);
      const tables = await projectsServices.extractSchemaFromModelYaml(project);
      const { schema, table } = utils.extractSchemaAndTable(fileName);

      const tableStructure = tables.find(
        (tmpTable) => tmpTable.name === table && tmpTable.schema === schema,
      );

      if (!tableStructure) {
        toast.info(`Could not find table: ${schema}.${table}`);
        return;
      }

      const promptTable = yaml.dump({
        name: tableStructure.name,
        type: tableStructure.type,
        schema: tableStructure.schema,
        columns: tableStructure.columns.map((col) => ({
          name: col.name,
          typeName: col.typeName,
        })),
      });

      const tableName = `${schema}.${table}`;
      const prompt = utils.format(
        AI_PROMPTS.ENHANCE_STAGING_MODEL,
        tableName,
        promptTable,
        fileName,
        String(fileContent),
        String(project?.dbtConnection?.type),
      );

      const response = await projectsServices.enhanceModelQuery(prompt);
      await projectsServices.saveFileContent({
        path: selectedFilePath,
        content: response.content,
      });

      setFileContent(response.content);
      toast.success('Staging model enhanced successfully');
    } catch (error: any) {
      if (
        typeof error?.message === 'string' &&
        (error.message.includes('429') || error.message.includes('quota'))
      ) {
        toast.error(
          'OpenAI API quota exceeded. Please check your billing details.',
        );
      } else {
        toast.error(
          `Error enhancing staging model: ${error?.message || 'Unknown error'}`,
        );
      }
    } finally {
      setIsLoadingQuery(false);
    }
  };

  const generateDashboards = async () => {
    if (!settings?.openAIApiKey || settings.openAIApiKey === '') {
      toast.error('Open AI API Key not provided');
      return;
    }

    if (!selectedFilePath) {
      toast.error('No file selected');
      return;
    }

    setIsLoadingQuery(true);

    try {
      const prompt = utils.format(
        AI_PROMPTS.GENERATE_DASHBOARDS,
        utils.getFileName(selectedFilePath, false),
        String(project?.dbtConnection?.type),
        String(fileContent),
      );

      const response = await projectsServices.generateDashboardQuery(prompt);
      setQueryData(response);
      setIsQueryOpen(true);
    } catch (error: any) {
      if (
        typeof error?.message === 'string' &&
        (error.message.includes('429') || error.message.includes('quota'))
      ) {
        toast.error(
          'OpenAI API quota exceeded. Please check your billing details.',
        );
      } else {
        toast.error(
          `Error generating dashboards: ${error?.message || 'Unknown error'}`,
        );
      }
    } finally {
      setIsLoadingQuery(false);
    }
  };

  // Early return for loading state
  if (isLoading) {
    return <Loader />;
  }

  // Early return for no project
  if (!project?.id) {
    return <Navigate to="/app/select-project" />;
  }

  // Early return for missing connection
  if (project?.id && !project?.rosettaConnection) {
    return <Navigate to="/app/add-connection/" />;
  }

  if (isLoading) {
    return <Loader />;
  }

  if (!project) {
    return <Navigate to="/app/select-project" />;
  }

  if (project?.id && !project?.rosettaConnection) {
    return <Navigate to="/app/add-connection/" />;
  }

  return (
    <AppLayout
      sidebarContent={
        <FileTreeContainer>
          {directories && (
            <FileTreeViewer
              statuses={statuses}
              node={directories}
              onDeleteFileCallback={(deletedFile: string) => {
                if (selectedFilePath?.includes(deletedFile)) {
                  setSelectedFilePath(undefined);
                }
              }}
              onFileSelect={async (fileNode) => {
                const content = await projectsServices.getFileContent({
                  path: fileNode.path,
                });
                setSelectedFilePath(fileNode.path);
                setFileContent(content);
              }}
              onDbtRun={async (fileNode) => {
                let filePath = fileNode.path;
                const modelsPathIndex = filePath.indexOf(
                  `${project?.name}/models/`,
                );
                if (modelsPathIndex !== -1) {
                  filePath = filePath.slice(
                    modelsPathIndex + `${project?.name}/models/`.length,
                  );
                }
                if (filePath.endsWith('.sql')) {
                  filePath = filePath.slice(0, -4);
                }
                await dbtRun(project, filePath);
              }}
              onDbtTest={async (fileNode) => {
                let filePath = fileNode.path;
                const modelsPathIndex = filePath.indexOf(
                  `${project?.name}/models/`,
                );
                if (modelsPathIndex !== -1) {
                  filePath = filePath.slice(
                    modelsPathIndex + `${project?.name}/models/`.length,
                  );
                }
                if (filePath.endsWith('.yaml')) {
                  filePath = filePath.slice(0, -5);
                }
                await dbtTest(project, filePath);
              }}
              isLoadingFiles={isLoadingDirectories}
              refreshFiles={async () => {
                await fetchDirectories();
                await updateStatuses();
              }}
            />
          )}
        </FileTreeContainer>
      }
    >
      <Container>
        <TerminalLayout project={project}>
          <Content>
            <EditorContainer>
              <Header>
                {selectedFilePath && (
                  <SelectedFile>
                    {utils.splitPath(selectedFilePath ?? '', project.name)}
                  </SelectedFile>
                )}
                <ButtonsContainer>
                  <SplitButton
                    title="RosettaDB"
                    disabled={false}
                    isLoading={isRunningRosettaDbt || isRunningDbt}
                    leftIcon={
                      <img
                        src={icons.rosetta}
                        alt="Rosetta"
                        width={18}
                        height={18}
                        style={{
                          display: 'inline-block',
                          objectFit: 'contain',
                        }}
                      />
                    }
                    menuItems={[
                      {
                        name: 'Generate dbt Staging Layer',
                        onClick: () => rosettaDbt(project, ''),
                        subTitle:
                          'Generate dbt Staging Layer (runs extract first)',
                      },
                      {
                        name: 'Generate dbt Incremental/Enhanced Layer',
                        onClick: () => rosettaDbt(project, '--incremental'),
                        subTitle: 'Generate dbt Incremental Layer',
                      },
                      {
                        name: 'Generate dbt Business Layer',
                        onClick: () => setBusinessQueryModal(true),
                        subTitle: 'Generate dbt Business Layer',
                      },
                    ]}
                  />
                  <SplitButton
                    title="dbt"
                    toltipTitle={
                      isDbtConfigured
                        ? ''
                        : 'Please configure dbt path in settings'
                    }
                    disabled={!isDbtConfigured}
                    isLoading={isRunningDbt}
                    leftIcon={<Icon src={icons.dbtTm} width={16} height={16} />}
                    menuItems={[
                      {
                        name: 'Run',
                        onClick: () => dbtRun(project),
                        subTitle: 'Run the dbt project',
                      },
                      {
                        name: 'Test',
                        onClick: () => dbtTest(project),
                        subTitle: 'Run the dbt test',
                      },
                      {
                        name: 'Compile',
                        onClick: () => dbtCompile(project),
                        subTitle: 'Compile the dbt project',
                      },
                      {
                        name: 'Debug',
                        onClick: () => dbtDebug(project),
                        subTitle: 'Debug dbt connections and project',
                      },
                      {
                        name: 'Generate Docs',
                        onClick: () => dbtDocsGenerate(project),
                        subTitle: 'Generate documentation for the project',
                      },
                      {
                        name: 'Serve Docs',
                        onClick: () => dbtDocsServe(project),
                        subTitle: 'Serve the documentation website',
                      },
                    ]}
                  />
                  {selectedFilePath?.includes(
                    `${project.path}/models/enhanced`,
                  ) && (
                    <SplitButton
                      title="AI Assistant"
                      toltipTitle={
                        !settings?.openAIApiKey || settings.openAIApiKey === ''
                          ? 'Open AI Api key must be added'
                          : ''
                      }
                      disabled={!settings?.openAIApiKey}
                      isLoading={isLoadingQuery}
                      leftIcon={<AutoAwesome />}
                      menuItems={[
                        {
                          name: 'Auto-Fix Incremental & Unique Key Columns',
                          onClick: enhanceModel,
                          subTitle: '',
                        },
                      ]}
                    />
                  )}
                  {selectedFilePath?.includes(
                    `${project.path}/models/staging`,
                  ) && (
                    <SplitButton
                      title="AI Assistant"
                      disabled={!settings?.openAIApiKey}
                      isLoading={isLoadingQuery}
                      menuItems={[
                        {
                          name: 'Suggest Basic Transformations',
                          onClick: enhanceStagingModel,
                          subTitle: '',
                        },
                      ]}
                    />
                  )}
                  {selectedFilePath?.includes(
                    `${project.path}/models/business`,
                  ) && (
                    <SplitButton
                      title="AI Assistant"
                      disabled={!settings?.openAIApiKey}
                      isLoading={isLoadingQuery}
                      menuItems={[
                        {
                          name: 'Generate Dashboards',
                          onClick: generateDashboards,
                          subTitle: '',
                        },
                      ]}
                    />
                  )}
                  <Tooltip title="Edit database connection" placement="bottom">
                    <IconButton
                      onClick={() => navigate('/app/edit-connection')}
                    >
                      <Cable color="primary" fontSize="small" />
                    </IconButton>
                  </Tooltip>
                </ButtonsContainer>
              </Header>
              {!selectedFilePath && (
                <NoFileSelected>
                  Please select a file from the explorer on the left!
                </NoFileSelected>
              )}
              {selectedFilePath && (
                <Editor
                  filePath={selectedFilePath}
                  content={fileContent ?? ''}
                  setContent={setFileContent}
                  enableDiff
                />
              )}
            </EditorContainer>
          </Content>
        </TerminalLayout>

        {businessQueryModal && (
          <BusinessQueryModal
            isOpen={businessQueryModal}
            onClose={() => setBusinessQueryModal(false)}
            onSubmit={(query) =>
              rosettaDbt(project, `--business -q "${query}"`)
            }
          />
        )}
        {isQueryOpen && (
          <GenerateAiQueriesModal
            isOpen={isQueryOpen}
            onClose={() => setIsQueryOpen(false)}
            data={queryData}
          />
        )}
      </Container>
    </AppLayout>
  );
};

export default ProjectDetails;<|MERGE_RESOLUTION|>--- conflicted
+++ resolved
@@ -32,7 +32,7 @@
   SelectedFile,
 } from './styles';
 import { useRosettaDBT, useDbt } from '../../hooks';
-import { GenerateDashboardResponseType } from '../../../types/backend';
+import { GenerateDashboardResponseType, Project } from '../../../types/backend';
 import { AI_PROMPTS } from '../../config/constants';
 import { utils } from '../../helpers';
 import { AppLayout } from '../../layouts';
@@ -47,25 +47,14 @@
   >([]);
   const [isQueryOpen, setIsQueryOpen] = React.useState(false);
   const [isLoadingQuery, setIsLoadingQuery] = React.useState(false);
-<<<<<<< HEAD
-=======
   const [selectedFilePath, setSelectedFilePath] = React.useState<string>();
   const [fileContent, setFileContent] = React.useState<string>();
   const [businessQueryModal, setBusinessQueryModal] = React.useState(false);
->>>>>>> e42cb1c5
 
   const {
     data: directories,
     isLoading: isLoadingDirectories,
     refetch: fetchDirectories,
-<<<<<<< HEAD
-  } = useGetProjectFiles(project!);
-
-  const { fn: rosettaDbt, isRunning: isRunningRosettaDbt } = useRosettaDBT(
-    async () => {
-      await projectsServices.postRosettaDBTCopy(project!);
-      await fetchDirectories();
-=======
   } = useGetProjectFiles(project as Project, { enabled: !!project?.id });
 
   const { fn: rosettaDbt, isRunning: isRunningRosettaDbt } = useRosettaDBT(
@@ -74,7 +63,6 @@
         await projectsServices.postRosettaDBTCopy(project);
         await fetchDirectories();
       }
->>>>>>> e42cb1c5
     },
   );
 
@@ -91,13 +79,8 @@
   });
 
   const { data: statuses = [], refetch: updateStatuses } = useGetFileStatuses(
-<<<<<<< HEAD
-    project!.path,
-    { enabled: !!project!.path },
-=======
     project?.path ?? '',
-    { enabled: !!project?.path }
->>>>>>> e42cb1c5
+    { enabled: !!project?.path },
   );
 
   React.useEffect(() => {
@@ -289,18 +272,6 @@
   }
 
   // Early return for missing connection
-  if (project?.id && !project?.rosettaConnection) {
-    return <Navigate to="/app/add-connection/" />;
-  }
-
-  if (isLoading) {
-    return <Loader />;
-  }
-
-  if (!project) {
-    return <Navigate to="/app/select-project" />;
-  }
-
   if (project?.id && !project?.rosettaConnection) {
     return <Navigate to="/app/add-connection/" />;
   }
